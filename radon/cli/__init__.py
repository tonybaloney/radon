--- conflicted
+++ resolved
@@ -4,72 +4,21 @@
 import inspect
 from contextlib import contextmanager
 from mando import Program
-import configparser
-import os
 
 import radon.complexity as cc_mod
 from radon.cli.colors import BRIGHT, RED, RESET
 from radon.cli.harvest import CCHarvester, RawHarvester, MIHarvester, HCHarvester
 
 
-CONFIG_SECTION_NAME = 'radon'
-
-
-class FileConfig(object):
-    '''
-    Yield default options by reading local configuration files.
-    '''
-    def __init__(self):
-        self.file_cfg = self.file_config()
-
-    def get_value(self, key, type, default):
-        if not self.file_cfg.has_option(CONFIG_SECTION_NAME, key):
-            return default
-        if type == int:
-            return self.file_cfg.getint(CONFIG_SECTION_NAME, key, fallback=default)
-        if type == bool:
-            return self.file_cfg.getboolean(CONFIG_SECTION_NAME, key, fallback=default)
-        else:
-            return self.file_cfg.get(CONFIG_SECTION_NAME, key, fallback=default)
-
-    @staticmethod
-    def file_config():
-        '''Return any file configuration discovered'''
-        config = configparser.ConfigParser()
-        if os.path.exists('radon.cfg'):
-            config.read_file(open('radon.cfg'))
-        config.read(['setup.cfg', os.path.expanduser('~/.radon.cfg')])
-        return config
-
-
-_cfg = FileConfig()
-
 program = Program(version=sys.modules['radon'].__version__)
 
 
 @program.command
 @program.arg('paths', nargs='+')
-<<<<<<< HEAD
 def cc(paths, min='A', max='F', show_complexity=False, average=False,
        exclude=None, ignore=None, order='SCORE', json=False, no_assert=False,
        show_closures=False, total_average=False, xml=False, codeclimate=False,
-       output_file=None, include_ipynb=False, ipynb_cells=False):
-=======
-def cc(paths, min=_cfg.get_value('cc_min', str, 'A'),
-       max=_cfg.get_value('cc_max', str, 'F'),
-       show_complexity=_cfg.get_value('show_complexity', bool, False),
-       average=_cfg.get_value('average', bool, False),
-       exclude=_cfg.get_value('exclude', str, None),
-       ignore=_cfg.get_value('ignore', str, None),
-       order=_cfg.get_value('order', str, 'SCORE'),
-       json=False,
-       no_assert=_cfg.get_value('no_assert', bool, False),
-       show_closures=_cfg.get_value('show_closures', bool, False),
-       total_average=_cfg.get_value('total_average', bool, False),
-       xml=False,
-       codeclimate=False,
-       output_file=_cfg.get_value('output_file', str, None), ):
->>>>>>> 92fa2473
+       output_file=None, ):
     '''Analyze the given Python modules and compute Cyclomatic
     Complexity (CC).
 
@@ -101,8 +50,6 @@
         complexity.
     :param --show-closures: Add closures/inner classes to the output.
     :param -O, --output-file <str>: The output file (default to stdout).
-    :param --include-ipynb: Include IPython Notebook files
-    :param --ipynb-cells: Include reports for individual IPYNB cells
     '''
     config = Config(
         min=min.upper(),
@@ -115,8 +62,6 @@
         order=getattr(cc_mod, order.upper(), getattr(cc_mod, 'SCORE')),
         no_assert=no_assert,
         show_closures=show_closures,
-        include_ipynb=include_ipynb,
-        ipynb_cells=ipynb_cells,
     )
     harvester = CCHarvester(paths, config)
     with outstream(output_file) as stream:
@@ -126,17 +71,8 @@
 
 @program.command
 @program.arg('paths', nargs='+')
-<<<<<<< HEAD
 def raw(paths, exclude=None, ignore=None, summary=False, json=False,
-        output_file=None, include_ipynb=False, ipynb_cells=False):
-=======
-def raw(paths,
-        exclude=_cfg.get_value('exclude', str, None),
-        ignore=_cfg.get_value('ignore', str, None),
-        summary=False,
-        json=False,
-        output_file=_cfg.get_value('output_file', str, None), ):
->>>>>>> 92fa2473
+        output_file=None):
     '''Analyze the given Python modules and compute raw metrics.
 
     :param paths: The paths where to find modules or packages to analyze. More
@@ -150,15 +86,11 @@
         summary of the gathered metrics. Default to False.
     :param -j, --json: Format results in JSON.
     :param -O, --output-file <str>: The output file (default to stdout).
-    :param --include-ipynb: Include IPython Notebook files
-    :param --ipynb-cells: Include reports for individual IPYNB cells
     '''
     config = Config(
         exclude=exclude,
         ignore=ignore,
         summary=summary,
-        include_ipynb=include_ipynb,
-        ipynb_cells=ipynb_cells,
     )
     harvester = RawHarvester(paths, config)
     with outstream(output_file) as stream:
@@ -167,22 +99,8 @@
 
 @program.command
 @program.arg('paths', nargs='+')
-<<<<<<< HEAD
 def mi(paths, min='A', max='C', multi=True, exclude=None, ignore=None,
-       show=False, json=False, sort=False, output_file=None,
-       include_ipynb=False, ipynb_cells=False):
-=======
-def mi(paths,
-       min=_cfg.get_value('mi_min', str, 'A'),
-       max=_cfg.get_value('mi_max', str, 'C'),
-       multi=_cfg.get_value('multi', bool, True),
-       exclude=_cfg.get_value('exclude', str, None),
-       ignore=_cfg.get_value('ignore', str, None),
-       show=_cfg.get_value('show_mi', bool, False),
-       json=False,
-       sort=False,
-       output_file=_cfg.get_value('output_file', str, None), ):
->>>>>>> 92fa2473
+       show=False, json=False, sort=False, output_file=None):
     '''Analyze the given Python modules and compute the Maintainability Index.
 
     The maintainability index (MI) is a compound metric, with the primary aim
@@ -204,8 +122,6 @@
     :param -j, --json: Format results in JSON.
     :param --sort: If given, results are sorted in ascending order.
     :param -O, --output-file <str>: The output file (default to stdout).
-    :param --include-ipynb: Include IPython Notebook files
-    :param --ipynb-cells: Include reports for individual IPYNB cells
     '''
     config = Config(
         min=min.upper(),
@@ -215,8 +131,6 @@
         multi=multi,
         show=show,
         sort=sort,
-        include_ipynb=include_ipynb,
-        ipynb_cells=ipynb_cells,
     )
 
     harvester = MIHarvester(paths, config)
@@ -226,17 +140,8 @@
 
 @program.command
 @program.arg("paths", nargs="+")
-<<<<<<< HEAD
 def hal(paths, exclude=None, ignore=None, json=False, functions=False,
-        output_file=None, include_ipynb=False, ipynb_cells=False):
-=======
-def hal(paths,
-        exclude=_cfg.get_value('exclude', str, None),
-        ignore=_cfg.get_value('ignore', str, None),
-        json=False,
-        functions=_cfg.get_value('functions', bool, False),
-        output_file=_cfg.get_value('output_file', str, None), ):
->>>>>>> 92fa2473
+        output_file=None):
     """
     Analyze the given Python modules and compute their Halstead metrics.
 
@@ -254,15 +159,11 @@
     :param -j, --json: Format results in JSON.
     :param -f, --functions: Analyze files by top-level functions instead of as a whole.
     :param -O, --output-file <str>: The output file (default to stdout).
-    :param --include-ipynb: Include IPython Notebook files
-    :param --ipynb-cells: Include reports for individual IPYNB cells
     """
     config = Config(
         exclude=exclude,
         ignore=ignore,
         by_function=functions,
-        include_ipynb=include_ipynb,
-        ipynb_cells=ipynb_cells,
     )
 
     harvester = HCHarvester(paths, config)
